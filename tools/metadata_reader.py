--- conflicted
+++ resolved
@@ -8,15 +8,6 @@
 from rich import print as rprint
 import json
 import traceback
-<<<<<<< HEAD
-from .base_tool import BaseTool
-
-# Try to import just the core safetensors functionality
-try:
-    from safetensors import safe_open
-    SAFETENSORS_AVAILABLE = True
-except ImportError:
-=======
 import sys
 import os
 from .base_tool import BaseTool
@@ -37,18 +28,12 @@
     SAFETENSORS_AVAILABLE = False
 except Exception as e:
     console.print(f"[red]Error importing safetensors: {str(e)}[/red]")
->>>>>>> 8b4dbfa5
     SAFETENSORS_AVAILABLE = False
 
 class MetadataReader:
     def __init__(self):
         self.console = Console()
         self.base_path = Path('/workspace/ComfyUI/models/loras/flux')
-<<<<<<< HEAD
-        
-        if not SAFETENSORS_AVAILABLE:
-            rprint("[yellow]Warning: safetensors not available. Please install with: pip install safetensors[/yellow]")
-=======
 
     def verify_environment(self) -> bool:
         """Verify that the environment is properly set up."""
@@ -83,7 +68,6 @@
         except Exception as e:
             self.console.print(f"[red]Error verifying environment: {str(e)}[/red]")
             return False
->>>>>>> 8b4dbfa5
 
     def verify_paths(self) -> bool:
         """Verify that base path exists."""
@@ -96,18 +80,9 @@
     def list_model_paths(self) -> List[str]:
         """Get unique model paths from safetensors files."""
         try:
-<<<<<<< HEAD
-            # Get all unique model directories
             model_paths = set()
             
-            # Use rglob (recursive glob) to find all safetensors files
             for file in self.base_path.rglob("*.safetensors"):
-                # Get the model path (parent directory)
-=======
-            model_paths = set()
-            
-            for file in self.base_path.rglob("*.safetensors"):
->>>>>>> 8b4dbfa5
                 model_path = file.parent.relative_to(self.base_path)
                 model_paths.add(str(model_path))
             
@@ -121,41 +96,10 @@
             rprint(f"[red]Error scanning models: {str(e)}[/red]")
             return []
 
-<<<<<<< HEAD
-    def list_model_versions(self, model_path: str) -> List[str]:
-        """List safetensors files for a specific model."""
-        try:
-            path = self.base_path / model_path
-            versions = [f.name for f in path.glob("*.safetensors")]
-            
-            if not versions:
-                rprint(f"[yellow]No versions found for model {model_path}[/yellow]")
-                return []
-                
-            rprint(f"\n[cyan]Available Versions for {model_path}:[/cyan]")
-            return self._display_items_in_panels(versions, f"Available Versions for {model_path}")
-        except Exception as e:
-            rprint(f"[red]Error scanning versions: {str(e)}[/red]")
-            return []
-
-=======
->>>>>>> 8b4dbfa5
     def read_metadata(self, file_path: Path) -> Optional[Dict]:
         """Read metadata from a safetensors file."""
         if not SAFETENSORS_AVAILABLE:
             rprint("[red]Error: safetensors module not available.[/red]")
-<<<<<<< HEAD
-            rprint("[yellow]Please install with: pip install safetensors[/yellow]")
-            return None
-        
-        try:
-            # Use framework="raw" to avoid torch dependency
-            with safe_open(file_path, framework="raw") as f:
-                metadata = dict(f.metadata())
-                return metadata
-        except Exception as e:
-            rprint(f"[red]Error reading metadata from {file_path.name}: {str(e)}[/red]")
-=======
             return None
         
         try:
@@ -177,7 +121,6 @@
             rprint(f"[red]Error reading metadata from {file_path.name}[/red]")
             rprint(f"[yellow]Details: {str(e)}[/yellow]")
             rprint("[cyan]Verify that the file is a valid safetensors file and not corrupted[/cyan]")
->>>>>>> 8b4dbfa5
             return None
 
     def _display_items_in_panels(self, items: List[str], title: str) -> List[str]:
@@ -239,32 +182,6 @@
     def display_metadata(self, metadata: Dict) -> None:
         """Display complete formatted metadata with colors."""
         try:
-<<<<<<< HEAD
-            # Parse the complete configurations
-            config_data = json.loads(metadata.get('complete_config', '{}'))
-            backend_data = json.loads(metadata.get('complete_backend', '{}'))
-            
-            # Format both configurations with colors
-            config_section = self._format_json_with_colors(config_data)
-            backend_section = self._format_json_with_colors(backend_data)
-            
-            content = (
-                f"[bold cyan]Complete Configuration:[/bold cyan]\n{config_section}\n\n"
-                f"[bold cyan]Complete Backend Configuration:[/bold cyan]\n{backend_section}"
-            )
-            
-            panel = Panel.fit(
-                content,
-                title="[bold magenta]Safetensors Metadata[/bold magenta]",
-                border_style="blue",
-                padding=(1, 2)
-            )
-            self.console.print(panel)
-            
-        except Exception as e:
-            rprint(f"[red]Error displaying metadata: {str(e)}[/red]")
-            self.console.print(traceback.format_exc())
-=======
             # First, let's show what keys are available in the metadata
             self.console.print("\n[cyan]Available metadata keys:[/cyan]")
             for key in metadata.keys():
@@ -313,7 +230,6 @@
             rprint(f"[red]Error displaying metadata: {str(e)}[/red]")
             if self.console.is_interactive:
                 self.console.print(traceback.format_exc())
->>>>>>> 8b4dbfa5
 
     def _format_value(self, value: Any) -> str:
         """Format a value with appropriate color."""
@@ -380,43 +296,6 @@
         
     def process(self):
         """Main process implementation."""
-<<<<<<< HEAD
-        if not SAFETENSORS_AVAILABLE:
-            self.clear_screen()
-            rprint("[magenta]=== Metadata Reader Tool ===[/magenta]\n")
-            rprint("[red]This tool requires safetensors to be installed.[/red]")
-            rprint("[yellow]Please install with: pip install safetensors[/yellow]")
-            Prompt.ask("\nPress Enter to exit")
-            self.exit_tool()
-            return
-
-        while True:
-            self.clear_screen()
-            rprint("[magenta]=== Metadata Reader Tool ===[/magenta]\n")
-            
-            if not self.reader.verify_paths():
-                if self.get_yes_no_input("Would you like to create the required directory structure?"):
-                    try:
-                        self.reader.base_path.mkdir(parents=True, exist_ok=True)
-                        rprint("[green]Directory structure created successfully![/green]")
-                    except Exception as e:
-                        rprint(f"[red]Error creating directories: {str(e)}[/red]")
-                        self.exit_tool()
-                        return
-                else:
-                    self.exit_tool()
-                    return
-
-            # List and select model
-            model_paths = self.reader.list_model_paths()
-            if not model_paths:
-                return
-
-            rprint("[cyan]Enter number to select model path (or press Enter to exit):[/cyan]")
-            model_num = Prompt.ask("").strip()
-            
-            if not model_num:  # Empty input exits to tools index
-=======
         try:
             self.clear_screen()
             rprint("[magenta]=== Metadata Reader Tool ===[/magenta]\n")
@@ -425,7 +304,6 @@
             if not self.reader.verify_environment():
                 rprint("[red]Environment verification failed[/red]")
                 Prompt.ask("\nPress Enter to exit")
->>>>>>> 8b4dbfa5
                 self.exit_tool()
                 return
 
@@ -456,8 +334,6 @@
                         self.exit_tool()
                         return
 
-<<<<<<< HEAD
-=======
                     selected_model = model_paths[int(model_num) - 1]
                     model_dir = self.reader.base_path / selected_model
                     safetensors_files = list(model_dir.glob("*.safetensors"))
@@ -522,7 +398,6 @@
             Prompt.ask("\nPress Enter to exit")
             return
 
->>>>>>> 8b4dbfa5
 if __name__ == "__main__":
     try:
         tool = Tool()
